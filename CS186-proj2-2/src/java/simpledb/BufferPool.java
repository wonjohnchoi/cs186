package simpledb;

import java.io.*;
import java.util.*;

/**
 * BufferPool manages the reading and writing of pages into memory from
 * disk. Access methods call into it to retrieve pages, and it fetches
 * pages from the appropriate location.
 * <p>
 * The BufferPool is also responsible for locking;  when a transaction fetches
 * a page, BufferPool checks that the transaction has the appropriate
 * locks to read/write the page.
 */
public class BufferPool {
    /** Bytes per page, including header. */
    public static final int PAGE_SIZE = 4096;

    /** Default number of pages passed to the constructor. This is used by
    other classes. BufferPool should use the numPages argument to the
    constructor instead. */
    public static final int DEFAULT_PAGES = 50;
    private int numPages;
    private HashMap<PageId, Page> pidToPage;
    private TreeMap<Long, PageId> timeToPid;

    /*
    static class PageWithTime implements Comparable<PageWithTime> {
        Page page;
        long time;
        public PageWithTime(Page page, long time) {
            this.page = page;
            this.time = time;
        }

        public int compareTo(PageWithTime pageWithTime) {
            return time - pageWithTime.time;
        }
    }*/

    /**
     * Creates a BufferPool that caches up to numPages pages.
     *
     * @param numPages maximum number of pages in this buffer pool.
     */
    public BufferPool(int numPages) {
        this.numPages = numPages;
        pidToPage = new HashMap<PageId, Page>();
        timeToPid = new TreeMap<Long, PageId>();
    }

    /**
     * Retrieve the specified page with the associated permissions.
     * Will acquire a lock and may block if that lock is held by another
     * transaction.
     * <p>
     * The retrieved page should be looked up in the buffer pool.  If it
     * is present, it should be returned.  If it is not present, it should
     * be added to the buffer pool and returned.  If there is insufficient
     * space in the buffer pool, an page should be evicted and the new page
     * should be added in its place.
     *
     * @param tid the ID of the transaction requesting the page
     * @param pid the ID of the requested page
     * @param perm the requested permissions on the page
     */
    public  Page getPage(TransactionId tid, PageId pid, Permissions perm)
        throws TransactionAbortedException, DbException {
        // TODO(wonjohn): Should we ignore tid and perm?
        // For now, yes; see https://piazza.com/class/hhrd9gio9n21s5?cid=70

        // Check if we have cached page.
         if (!pidToPage.containsKey(pid)) {
<<<<<<< HEAD
            // If new page is requested and BufferPool is full, throw exception.
            if (pidToPage.size() == numPages) {
                throw new DbException("BufferPool is full and we don't have an eviction policy.");
            }
            
            // Fetch page.
            HeapPage page = null;
            try {
                page = (HeapPage)Database.getCatalog().getDbFile(pid.getTableId()).readPage(pid);
            } catch (IllegalArgumentException ex) {
		try {
		    // allocating a new page
		    page = new HeapPage((HeapPageId)pid, HeapPage.createEmptyPageData());
		    //Database.getCatalog().getDbFile(pid.getTableId()).writePage(page);
		} catch (IOException ex2) {
		}
            }
            pidToPage.put(pid, page);
            timeToPid.put(System.currentTimeMillis(), pid);
        }
        return pidToPage.get(pid);
=======
             // If new page is requested and BufferPool is full, evict a page.
             if (pidToPage.size() == numPages) {
                 evictPage();
             }
             // Fetch page.
             Page page = null;
             try {
                 page = Database.getCatalog().getDbFile(pid.getTableId()).readPage(pid);
             } catch (IllegalArgumentException ex) {
                 
             }
             pidToPage.put(pid, page);
             timeToPid.put(System.currentTimeMillis(), pid);
         }
         return pidToPage.get(pid);
>>>>>>> c6e40c78
    }

    /**
     * Releases the lock on a page.
     * Calling this is very risky, and may result in wrong behavior. Think hard
     * about who needs to call this and why, and why they can run the risk of
     * calling it.
     *
     * @param tid the ID of the transaction requesting the unlock
     * @param pid the ID of the page to unlock
     */
    public  void releasePage(TransactionId tid, PageId pid) {
        // some code goes here
        // not necessary for proj1
    }

    /**
     * Release all locks associated with a given transaction.
     *
     * @param tid the ID of the transaction requesting the unlock
     */
    public void transactionComplete(TransactionId tid) throws IOException {
        // some code goes here
        // not necessary for proj1
    }

    /** Return true if the specified transaction has a lock on the specified page */
    public boolean holdsLock(TransactionId tid, PageId p) {
        // some code goes here
        // not necessary for proj1
        return false;
    }

    /**
     * Commit or abort a given transaction; release all locks associated to
     * the transaction.
     *
     * @param tid the ID of the transaction requesting the unlock
     * @param commit a flag indicating whether we should commit or abort
     */
    public void transactionComplete(TransactionId tid, boolean commit)
        throws IOException {
        // some code goes here
        // not necessary for proj1
    }

    /**
     * Add a tuple to the specified table behalf of transaction tid.  Will
     * acquire a write lock on the page the tuple is added to(Lock 
     * acquisition is not needed for lab2). May block if the lock cannot 
     * be acquired.
     * 
     * Marks any pages that were dirtied by the operation as dirty by calling
     * their markDirty bit, and updates cached versions of any pages that have 
     * been dirtied so that future requests see up-to-date pages. 
     *
     * @param tid the transaction adding the tuple
     * @param tableId the table to add the tuple to
     * @param t the tuple to add
     */
    public void insertTuple(TransactionId tid, int tableId, Tuple t)
        throws DbException, IOException, TransactionAbortedException {
            DbFile file = Database.getCatalog().getDbFile(tableId);
            file.insertTuple(tid, t);
    }

    /**
     * Remove the specified tuple from the buffer pool.
     * Will acquire a write lock on the page the tuple is removed from. May block if
     * the lock cannot be acquired.
     *
     * Marks any pages that were dirtied by the operation as dirty by calling
     * their markDirty bit.  Does not need to update cached versions of any pages that have 
     * been dirtied, as it is not possible that a new page was created during the deletion
     * (note difference from addTuple).
     *
     * @param tid the transaction adding the tuple.
     * @param t the tuple to add
     */
    public  void deleteTuple(TransactionId tid, Tuple t)
        throws DbException, TransactionAbortedException {
            PageId pid = t.getRecordId().getPageId();
            DbFile file = Database.getCatalog().getDbFile(pid.getTableId());
            file.deleteTuple(tid, t);
    }

    /**
     * Flush all dirty pages to disk.
     * NB: Be careful using this routine -- it writes dirty data to disk so will
     *     break simpledb if running in NO STEAL mode.
     */
    public synchronized void flushAllPages() throws IOException {
        for (PageId pid : pidToPage.keySet()) {
            flushPage(pid);
        }
    }

    /** Remove the specific page id from the buffer pool.
        Needed by the recovery manager to ensure that the
        buffer pool doesn't keep a rolled back page in its
        cache.
    */
    public synchronized void discardPage(PageId pid) {
        // some code goes here
    // not necessary for proj1
    }

    /**
     * Flushes a certain page to disk
     * @param pid an ID indicating the page to flush
     */
    private synchronized  void flushPage(PageId pid) throws IOException {
        Page page = pidToPage.get(pid);
        TransactionId dirtyTid = page.isDirty();
        if (dirtyTid != null) {
            // TODO(wonjohn): what should we use as transaction id?
            // Currently, it is set to tid that dirtied this page before.
            page.markDirty(false, dirtyTid);
            DbFile dbFile = Database.getCatalog().getDbFile(pid.getTableId());
            dbFile.writePage(page);
        }        
    }

    /** Write all pages of the specified transaction to disk.
     */
    public synchronized  void flushPages(TransactionId tid) throws IOException {
        // some code goes here
        // not necessary for proj1
    }

    /**
     * Discards a page from the buffer pool.
     * Flushes the page to disk to ensure dirty pages are updated on disk.
     */
    private synchronized  void evictPage() throws DbException {
        Map.Entry<Long, PageId> timeAndPid = timeToPid.pollFirstEntry();
        PageId pid = timeAndPid.getValue();
        // flush before removing pid from pidToPage because flush uses pid.
        try {
            flushPage(pid);
        } catch (IOException ex) {
            ex.printStackTrace();
            System.exit(1);
        }

        if (pidToPage.remove(pid) == null) {
            System.out.println("There is an error in BufferPool.");
            System.exit(1);
        }
    }

}<|MERGE_RESOLUTION|>--- conflicted
+++ resolved
@@ -71,7 +71,6 @@
 
         // Check if we have cached page.
          if (!pidToPage.containsKey(pid)) {
-<<<<<<< HEAD
             // If new page is requested and BufferPool is full, throw exception.
             if (pidToPage.size() == numPages) {
                 throw new DbException("BufferPool is full and we don't have an eviction policy.");
@@ -93,23 +92,6 @@
             timeToPid.put(System.currentTimeMillis(), pid);
         }
         return pidToPage.get(pid);
-=======
-             // If new page is requested and BufferPool is full, evict a page.
-             if (pidToPage.size() == numPages) {
-                 evictPage();
-             }
-             // Fetch page.
-             Page page = null;
-             try {
-                 page = Database.getCatalog().getDbFile(pid.getTableId()).readPage(pid);
-             } catch (IllegalArgumentException ex) {
-                 
-             }
-             pidToPage.put(pid, page);
-             timeToPid.put(System.currentTimeMillis(), pid);
-         }
-         return pidToPage.get(pid);
->>>>>>> c6e40c78
     }
 
     /**
